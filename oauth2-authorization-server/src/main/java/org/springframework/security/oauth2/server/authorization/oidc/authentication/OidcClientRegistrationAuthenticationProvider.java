/*
 * Copyright 2020-2023 the original author or authors.
 *
 * Licensed under the Apache License, Version 2.0 (the "License");
 * you may not use this file except in compliance with the License.
 * You may obtain a copy of the License at
 *
 *      https://www.apache.org/licenses/LICENSE-2.0
 *
 * Unless required by applicable law or agreed to in writing, software
 * distributed under the License is distributed on an "AS IS" BASIS,
 * WITHOUT WARRANTIES OR CONDITIONS OF ANY KIND, either express or implied.
 * See the License for the specific language governing permissions and
 * limitations under the License.
 */
package org.springframework.security.oauth2.server.authorization.oidc.authentication;

import java.net.URI;
import java.net.URISyntaxException;
import java.util.Collection;
import java.util.Collections;
import java.util.HashSet;
import java.util.List;
import java.util.Map;
import java.util.Set;

import org.apache.commons.logging.Log;
import org.apache.commons.logging.LogFactory;

import org.springframework.core.convert.converter.Converter;
import org.springframework.security.authentication.AuthenticationProvider;
import org.springframework.security.core.Authentication;
import org.springframework.security.core.AuthenticationException;
import org.springframework.security.crypto.factory.PasswordEncoderFactories;
import org.springframework.security.crypto.password.PasswordEncoder;
import org.springframework.security.oauth2.core.AuthorizationGrantType;
import org.springframework.security.oauth2.core.ClientAuthenticationMethod;
import org.springframework.security.oauth2.core.OAuth2AccessToken;
import org.springframework.security.oauth2.core.OAuth2AuthenticationException;
import org.springframework.security.oauth2.core.OAuth2Error;
import org.springframework.security.oauth2.core.OAuth2ErrorCodes;
import org.springframework.security.oauth2.core.OAuth2Token;
import org.springframework.security.oauth2.core.endpoint.OAuth2ParameterNames;
import org.springframework.security.oauth2.jose.jws.MacAlgorithm;
import org.springframework.security.oauth2.jose.jws.SignatureAlgorithm;
import org.springframework.security.oauth2.server.authorization.OAuth2Authorization;
import org.springframework.security.oauth2.server.authorization.OAuth2AuthorizationService;
import org.springframework.security.oauth2.server.authorization.OAuth2TokenType;
import org.springframework.security.oauth2.server.authorization.authentication.OAuth2ClientAuthenticationToken;
import org.springframework.security.oauth2.server.authorization.client.RegisteredClient;
import org.springframework.security.oauth2.server.authorization.client.RegisteredClientRepository;
import org.springframework.security.oauth2.server.authorization.context.AuthorizationServerContextHolder;
import org.springframework.security.oauth2.server.authorization.oidc.OidcClientMetadataClaimNames;
import org.springframework.security.oauth2.server.authorization.oidc.OidcClientRegistration;
import org.springframework.security.oauth2.server.authorization.oidc.converter.OidcClientRegistrationRegisteredClientConverter;
import org.springframework.security.oauth2.server.authorization.oidc.converter.RegisteredClientOidcClientRegistrationConverter;
import org.springframework.security.oauth2.server.authorization.token.DefaultOAuth2TokenContext;
import org.springframework.security.oauth2.server.authorization.token.OAuth2TokenContext;
import org.springframework.security.oauth2.server.authorization.token.OAuth2TokenGenerator;
import org.springframework.security.oauth2.server.resource.authentication.AbstractOAuth2TokenAuthenticationToken;
import org.springframework.util.Assert;
import org.springframework.util.CollectionUtils;
import org.springframework.util.StringUtils;

/**
 * An {@link AuthenticationProvider} implementation for OpenID Connect 1.0 Dynamic Client
 * Registration Endpoint.
 *
 * @author Ovidiu Popa
 * @author Joe Grandja
 * @author Rafal Lewczuk
 * @author Dmitriy Dubson
 * @since 0.1.1
 * @see RegisteredClientRepository
 * @see OAuth2AuthorizationService
 * @see OAuth2TokenGenerator
 * @see OidcClientRegistrationAuthenticationToken
 * @see OidcClientConfigurationAuthenticationProvider
 * @see PasswordEncoder
 * @see <a href=
 * "https://openid.net/specs/openid-connect-registration-1_0.html#ClientRegistration">3.
 * Client Registration Endpoint</a>
 */
public final class OidcClientRegistrationAuthenticationProvider implements AuthenticationProvider {

	private static final String ERROR_URI = "https://openid.net/specs/openid-connect-registration-1_0.html#RegistrationError";

	private static final String DEFAULT_CLIENT_REGISTRATION_AUTHORIZED_SCOPE = "client.create";

	private final Log logger = LogFactory.getLog(getClass());

	private final RegisteredClientRepository registeredClientRepository;

	private final OAuth2AuthorizationService authorizationService;

	private final OAuth2TokenGenerator<? extends OAuth2Token> tokenGenerator;

	private Converter<RegisteredClient, OidcClientRegistration> clientRegistrationConverter;

	private Converter<OidcClientRegistration, RegisteredClient> registeredClientConverter;

	private PasswordEncoder passwordEncoder;

	/**
	 * Constructs an {@code OidcClientRegistrationAuthenticationProvider} using the
	 * provided parameters.
	 * @param registeredClientRepository the repository of registered clients
	 * @param authorizationService the authorization service
	 * @param tokenGenerator the token generator
	 * @since 0.2.3
	 */
	public OidcClientRegistrationAuthenticationProvider(RegisteredClientRepository registeredClientRepository,
			OAuth2AuthorizationService authorizationService,
			OAuth2TokenGenerator<? extends OAuth2Token> tokenGenerator) {
		Assert.notNull(registeredClientRepository, "registeredClientRepository cannot be null");
		Assert.notNull(authorizationService, "authorizationService cannot be null");
		Assert.notNull(tokenGenerator, "tokenGenerator cannot be null");
		this.registeredClientRepository = registeredClientRepository;
		this.authorizationService = authorizationService;
		this.tokenGenerator = tokenGenerator;
		this.clientRegistrationConverter = new RegisteredClientOidcClientRegistrationConverter();
		this.registeredClientConverter = new OidcClientRegistrationRegisteredClientConverter();
		this.passwordEncoder = PasswordEncoderFactories.createDelegatingPasswordEncoder();
	}

	@Override
	public Authentication authenticate(Authentication authentication) throws AuthenticationException {
		OidcClientRegistrationAuthenticationToken clientRegistrationAuthentication = (OidcClientRegistrationAuthenticationToken) authentication;

		if (clientRegistrationAuthentication.getClientRegistration() == null) {
			// This is not a Client Registration Request.
			// Return null to allow OidcClientConfigurationAuthenticationProvider to
			// handle it.
			return null;
		}

		// Validate the "initial" access token
		AbstractOAuth2TokenAuthenticationToken<?> accessTokenAuthentication = null;
		if (AbstractOAuth2TokenAuthenticationToken.class
			.isAssignableFrom(clientRegistrationAuthentication.getPrincipal().getClass())) {
			accessTokenAuthentication = (AbstractOAuth2TokenAuthenticationToken<?>) clientRegistrationAuthentication
				.getPrincipal();
		}
		if (accessTokenAuthentication == null || !accessTokenAuthentication.isAuthenticated()) {
			throw new OAuth2AuthenticationException(OAuth2ErrorCodes.INVALID_TOKEN);
		}

		String accessTokenValue = accessTokenAuthentication.getToken().getTokenValue();
		OAuth2Authorization authorization = this.authorizationService.findByToken(accessTokenValue,
				OAuth2TokenType.ACCESS_TOKEN);
		if (authorization == null) {
			throw new OAuth2AuthenticationException(OAuth2ErrorCodes.INVALID_TOKEN);
		}

		if (this.logger.isTraceEnabled()) {
			this.logger.trace("Retrieved authorization with initial access token");
		}

		OAuth2Authorization.Token<OAuth2AccessToken> authorizedAccessToken = authorization.getAccessToken();
		if (!authorizedAccessToken.isActive()) {
			throw new OAuth2AuthenticationException(OAuth2ErrorCodes.INVALID_TOKEN);
		}
		checkScope(authorizedAccessToken, Collections.singleton(DEFAULT_CLIENT_REGISTRATION_AUTHORIZED_SCOPE));

		return registerClient(clientRegistrationAuthentication, authorization);
	}

	@Override
	public boolean supports(Class<?> authentication) {
		return OidcClientRegistrationAuthenticationToken.class.isAssignableFrom(authentication);
	}

	/**
	 * Sets the {@link Converter} used for converting an {@link OidcClientRegistration} to
	 * a {@link RegisteredClient}.
	 * @param registeredClientConverter the {@link Converter} used for converting an
	 * {@link OidcClientRegistration} to a {@link RegisteredClient}
	 * @since 0.4.0
	 */
	public void setRegisteredClientConverter(
			Converter<OidcClientRegistration, RegisteredClient> registeredClientConverter) {
		Assert.notNull(registeredClientConverter, "registeredClientConverter cannot be null");
		this.registeredClientConverter = registeredClientConverter;
	}

	/**
	 * Sets the {@link Converter} used for converting a {@link RegisteredClient} to an
	 * {@link OidcClientRegistration}.
	 * @param clientRegistrationConverter the {@link Converter} used for converting a
	 * {@link RegisteredClient} to an {@link OidcClientRegistration}
	 * @since 1.2.0
	 */
	public void setClientRegistrationConverter(
			Converter<RegisteredClient, OidcClientRegistration> clientRegistrationConverter) {
		Assert.notNull(clientRegistrationConverter, "clientRegistrationConverter cannot be null");
		this.clientRegistrationConverter = clientRegistrationConverter;
	}

	/**
	 * Sets the {@link PasswordEncoder} used to encode the
	 * {@link RegisteredClient#getClientSecret() client secret}. If not set, the client
	 * secret will be encoded using
	 * {@link PasswordEncoderFactories#createDelegatingPasswordEncoder()}.
	 * @param passwordEncoder the {@link PasswordEncoder} used to encode the client secret
	 * @since 1.1.0
	 */
	public void setPasswordEncoder(PasswordEncoder passwordEncoder) {
		Assert.notNull(passwordEncoder, "passwordEncoder cannot be null");
		this.passwordEncoder = passwordEncoder;
	}

	private OidcClientRegistrationAuthenticationToken registerClient(
			OidcClientRegistrationAuthenticationToken clientRegistrationAuthentication,
			OAuth2Authorization authorization) {

		if (!isValidRedirectUris(clientRegistrationAuthentication.getClientRegistration().getRedirectUris())) {
			throwInvalidClientRegistration(OAuth2ErrorCodes.INVALID_REDIRECT_URI,
					OidcClientMetadataClaimNames.REDIRECT_URIS);
		}

		if (!isValidRedirectUris(
				clientRegistrationAuthentication.getClientRegistration().getPostLogoutRedirectUris())) {
			throwInvalidClientRegistration("invalid_client_metadata",
					OidcClientMetadataClaimNames.POST_LOGOUT_REDIRECT_URIS);
		}

		if (!isValidTokenEndpointAuthenticationMethod(clientRegistrationAuthentication.getClientRegistration())) {
			throwInvalidClientRegistration("invalid_client_metadata",
					OidcClientMetadataClaimNames.TOKEN_ENDPOINT_AUTH_METHOD);
		}

		if (this.logger.isTraceEnabled()) {
			this.logger.trace("Validated client registration request parameters");
		}

		RegisteredClient registeredClient = this.registeredClientConverter
			.convert(clientRegistrationAuthentication.getClientRegistration());

		if (StringUtils.hasText(registeredClient.getClientSecret())) {
			// Encode the client secret
			RegisteredClient updatedRegisteredClient = RegisteredClient.from(registeredClient)
				.clientSecret(this.passwordEncoder.encode(registeredClient.getClientSecret()))
				.build();
			this.registeredClientRepository.save(updatedRegisteredClient);
			if (ClientAuthenticationMethod.CLIENT_SECRET_JWT.getValue()
				.equals(clientRegistrationAuthentication.getClientRegistration()
					.getTokenEndpointAuthenticationMethod())) {
				// gh-1344 Return the hashed client_secret
				registeredClient = updatedRegisteredClient;
			}
		}
		else {
			this.registeredClientRepository.save(registeredClient);
		}

		if (this.logger.isTraceEnabled()) {
			this.logger.trace("Saved registered client");
		}

		OAuth2Authorization registeredClientAuthorization = registerAccessToken(registeredClient);

		// Invalidate the "initial" access token as it can only be used once
		authorization = OidcAuthenticationProviderUtils.invalidate(authorization,
				authorization.getAccessToken().getToken());
		if (authorization.getRefreshToken() != null) {
			authorization = OidcAuthenticationProviderUtils.invalidate(authorization,
					authorization.getRefreshToken().getToken());
		}
		this.authorizationService.save(authorization);

		if (this.logger.isTraceEnabled()) {
			this.logger.trace("Saved authorization with invalidated initial access token");
		}

		Map<String, Object> clientRegistrationClaims = this.clientRegistrationConverter.convert(registeredClient)
			.getClaims();
		OidcClientRegistration clientRegistration = OidcClientRegistration.withClaims(clientRegistrationClaims)
			.registrationAccessToken(registeredClientAuthorization.getAccessToken().getToken().getTokenValue())
			.build();

		if (this.logger.isTraceEnabled()) {
			this.logger.trace("Authenticated client registration request");
		}

		return new OidcClientRegistrationAuthenticationToken(
				(Authentication) clientRegistrationAuthentication.getPrincipal(), clientRegistration);
	}

	private OAuth2Authorization registerAccessToken(RegisteredClient registeredClient) {
		OAuth2ClientAuthenticationToken clientPrincipal = new OAuth2ClientAuthenticationToken(registeredClient,
				registeredClient.getClientAuthenticationMethods().iterator().next(),
				registeredClient.getClientSecret());

		Set<String> authorizedScopes = new HashSet<>();
		authorizedScopes
			.add(OidcClientConfigurationAuthenticationProvider.DEFAULT_CLIENT_CONFIGURATION_AUTHORIZED_SCOPE);
		authorizedScopes = Collections.unmodifiableSet(authorizedScopes);

		// @formatter:off
		OAuth2TokenContext tokenContext = DefaultOAuth2TokenContext.builder()
				.registeredClient(registeredClient)
				.principal(clientPrincipal)
				.authorizationServerContext(AuthorizationServerContextHolder.getContext())
				.authorizedScopes(authorizedScopes)
				.tokenType(OAuth2TokenType.ACCESS_TOKEN)
				.authorizationGrantType(AuthorizationGrantType.CLIENT_CREDENTIALS)
				.build();
		// @formatter:on

		OAuth2Token registrationAccessToken = this.tokenGenerator.generate(tokenContext);
		if (registrationAccessToken == null) {
			OAuth2Error error = new OAuth2Error(OAuth2ErrorCodes.SERVER_ERROR,
					"The token generator failed to generate the registration access token.", ERROR_URI);
			throw new OAuth2AuthenticationException(error);
		}

		if (this.logger.isTraceEnabled()) {
			this.logger.trace("Generated registration access token");
		}

		// @formatter:off
		OAuth2Authorization.Builder authorizationBuilder = OAuth2Authorization.withRegisteredClient(registeredClient)
				.principalName(registeredClient.getClientId())
				.authorizationGrantType(AuthorizationGrantType.CLIENT_CREDENTIALS)
				.authorizedScopes(authorizedScopes);
		// @formatter:on
<<<<<<< HEAD

		OidcAuthenticationProviderUtils.accessToken(authorizationBuilder, registrationAccessToken, tokenContext);
=======
		if (registrationAccessToken instanceof ClaimAccessor) {
			authorizationBuilder.token(accessToken,
					(metadata) -> metadata.put(OAuth2Authorization.Token.CLAIMS_METADATA_NAME,
							((ClaimAccessor) registrationAccessToken).getClaims()));
		}
		else {
			authorizationBuilder.accessToken(accessToken);
		}
>>>>>>> 9be1438c

		OAuth2Authorization authorization = authorizationBuilder.build();

		this.authorizationService.save(authorization);

		if (this.logger.isTraceEnabled()) {
			this.logger.trace("Saved authorization with registration access token");
		}

		return authorization;
	}

	@SuppressWarnings("unchecked")
	private static void checkScope(OAuth2Authorization.Token<OAuth2AccessToken> authorizedAccessToken,
			Set<String> requiredScope) {
		Collection<String> authorizedScope = Collections.emptySet();
		if (authorizedAccessToken.getClaims().containsKey(OAuth2ParameterNames.SCOPE)) {
			authorizedScope = (Collection<String>) authorizedAccessToken.getClaims().get(OAuth2ParameterNames.SCOPE);
		}
		if (!authorizedScope.containsAll(requiredScope)) {
			throw new OAuth2AuthenticationException(OAuth2ErrorCodes.INSUFFICIENT_SCOPE);
		}
		else if (authorizedScope.size() != requiredScope.size()) {
			// Restrict the access token to only contain the required scope
			throw new OAuth2AuthenticationException(OAuth2ErrorCodes.INVALID_TOKEN);
		}
	}

	private static boolean isValidRedirectUris(List<String> redirectUris) {
		if (CollectionUtils.isEmpty(redirectUris)) {
			return true;
		}

		for (String redirectUri : redirectUris) {
			try {
				URI validRedirectUri = new URI(redirectUri);
				if (validRedirectUri.getFragment() != null) {
					return false;
				}
			}
			catch (URISyntaxException ex) {
				return false;
			}
		}

		return true;
	}

	private static boolean isValidTokenEndpointAuthenticationMethod(OidcClientRegistration clientRegistration) {
		String authenticationMethod = clientRegistration.getTokenEndpointAuthenticationMethod();
		String authenticationSigningAlgorithm = clientRegistration.getTokenEndpointAuthenticationSigningAlgorithm();

		if (!ClientAuthenticationMethod.PRIVATE_KEY_JWT.getValue().equals(authenticationMethod)
				&& !ClientAuthenticationMethod.CLIENT_SECRET_JWT.getValue().equals(authenticationMethod)) {
			return !StringUtils.hasText(authenticationSigningAlgorithm);
		}

		if ("none".equals(authenticationSigningAlgorithm)) {
			return false;
		}

		if (ClientAuthenticationMethod.PRIVATE_KEY_JWT.getValue().equals(authenticationMethod)) {
			return clientRegistration.getJwkSetUrl() != null && (!StringUtils.hasText(authenticationSigningAlgorithm)
					|| SignatureAlgorithm.from(authenticationSigningAlgorithm) != null);
		}
		else {
			// client_secret_jwt
			return !StringUtils.hasText(authenticationSigningAlgorithm)
					|| MacAlgorithm.from(authenticationSigningAlgorithm) != null;
		}
	}

	private static void throwInvalidClientRegistration(String errorCode, String fieldName) {
		OAuth2Error error = new OAuth2Error(errorCode, "Invalid Client Registration: " + fieldName, ERROR_URI);
		throw new OAuth2AuthenticationException(error);
	}

}<|MERGE_RESOLUTION|>--- conflicted
+++ resolved
@@ -324,19 +324,8 @@
 				.authorizationGrantType(AuthorizationGrantType.CLIENT_CREDENTIALS)
 				.authorizedScopes(authorizedScopes);
 		// @formatter:on
-<<<<<<< HEAD
 
 		OidcAuthenticationProviderUtils.accessToken(authorizationBuilder, registrationAccessToken, tokenContext);
-=======
-		if (registrationAccessToken instanceof ClaimAccessor) {
-			authorizationBuilder.token(accessToken,
-					(metadata) -> metadata.put(OAuth2Authorization.Token.CLAIMS_METADATA_NAME,
-							((ClaimAccessor) registrationAccessToken).getClaims()));
-		}
-		else {
-			authorizationBuilder.accessToken(accessToken);
-		}
->>>>>>> 9be1438c
 
 		OAuth2Authorization authorization = authorizationBuilder.build();
 
