--- conflicted
+++ resolved
@@ -137,16 +137,9 @@
 
 		Authentication authenticationRequest = null;
 		try {
-<<<<<<< HEAD
-			Authentication authenticationRequest = this.authenticationConverter.convert(request);
+			authenticationRequest = this.authenticationConverter.convert(request);
 			if (authenticationRequest instanceof AbstractAuthenticationToken authenticationToken) {
 				authenticationToken.setDetails(this.authenticationDetailsSource.buildDetails(request));
-=======
-			authenticationRequest = this.authenticationConverter.convert(request);
-			if (authenticationRequest instanceof AbstractAuthenticationToken) {
-				((AbstractAuthenticationToken) authenticationRequest)
-					.setDetails(this.authenticationDetailsSource.buildDetails(request));
->>>>>>> f3820e56
 			}
 			if (authenticationRequest != null) {
 				validateClientIdentifier(authenticationRequest);
