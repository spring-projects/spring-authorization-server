/*
 * Copyright 2020-2024 the original author or authors.
 *
 * Licensed under the Apache License, Version 2.0 (the "License");
 * you may not use this file except in compliance with the License.
 * You may obtain a copy of the License at
 *
 *      https://www.apache.org/licenses/LICENSE-2.0
 *
 * Unless required by applicable law or agreed to in writing, software
 * distributed under the License is distributed on an "AS IS" BASIS,
 * WITHOUT WARRANTIES OR CONDITIONS OF ANY KIND, either express or implied.
 * See the License for the specific language governing permissions and
 * limitations under the License.
 */
package org.springframework.security.oauth2.server.authorization.config.annotation.web.configurers;

import java.io.IOException;
import java.net.URLEncoder;
import java.nio.charset.StandardCharsets;
import java.time.Duration;
import java.time.Instant;
import java.util.Base64;
import java.util.List;
import java.util.function.Consumer;

import jakarta.servlet.ServletException;
import jakarta.servlet.http.HttpServletRequest;
import jakarta.servlet.http.HttpServletResponse;

import com.nimbusds.jose.jwk.JWKSet;
import com.nimbusds.jose.jwk.source.JWKSource;
import com.nimbusds.jose.proc.SecurityContext;
import org.junit.jupiter.api.AfterAll;
import org.junit.jupiter.api.AfterEach;
import org.junit.jupiter.api.BeforeAll;
import org.junit.jupiter.api.BeforeEach;
import org.junit.jupiter.api.Test;
import org.junit.jupiter.api.extension.ExtendWith;
import org.mockito.ArgumentCaptor;

import org.springframework.beans.factory.annotation.Autowired;
import org.springframework.context.annotation.Bean;
import org.springframework.context.annotation.Configuration;
import org.springframework.context.annotation.Import;
import org.springframework.http.HttpHeaders;
import org.springframework.jdbc.core.JdbcOperations;
import org.springframework.jdbc.core.JdbcTemplate;
import org.springframework.jdbc.datasource.embedded.EmbeddedDatabase;
import org.springframework.jdbc.datasource.embedded.EmbeddedDatabaseBuilder;
import org.springframework.jdbc.datasource.embedded.EmbeddedDatabaseType;
import org.springframework.security.authentication.AuthenticationProvider;
import org.springframework.security.authentication.TestingAuthenticationToken;
import org.springframework.security.config.annotation.web.builders.HttpSecurity;
import org.springframework.security.config.annotation.web.configuration.EnableWebSecurity;
import org.springframework.security.core.Authentication;
import org.springframework.security.core.context.SecurityContextHolder;
import org.springframework.security.crypto.factory.PasswordEncoderFactories;
import org.springframework.security.crypto.password.NoOpPasswordEncoder;
import org.springframework.security.crypto.password.PasswordEncoder;
import org.springframework.security.oauth2.core.AuthorizationGrantType;
import org.springframework.security.oauth2.core.ClientAuthenticationMethod;
import org.springframework.security.oauth2.core.OAuth2AccessToken;
import org.springframework.security.oauth2.core.endpoint.OAuth2ParameterNames;
import org.springframework.security.oauth2.jose.TestJwks;
import org.springframework.security.oauth2.server.authorization.JdbcOAuth2AuthorizationService;
import org.springframework.security.oauth2.server.authorization.OAuth2AuthorizationService;
import org.springframework.security.oauth2.server.authorization.authentication.ClientSecretAuthenticationProvider;
import org.springframework.security.oauth2.server.authorization.authentication.JwtClientAssertionAuthenticationProvider;
import org.springframework.security.oauth2.server.authorization.authentication.OAuth2AccessTokenAuthenticationToken;
import org.springframework.security.oauth2.server.authorization.authentication.OAuth2AuthorizationCodeAuthenticationProvider;
import org.springframework.security.oauth2.server.authorization.authentication.OAuth2ClientAuthenticationToken;
import org.springframework.security.oauth2.server.authorization.authentication.OAuth2ClientCredentialsAuthenticationProvider;
import org.springframework.security.oauth2.server.authorization.authentication.OAuth2ClientCredentialsAuthenticationToken;
import org.springframework.security.oauth2.server.authorization.authentication.OAuth2DeviceCodeAuthenticationProvider;
import org.springframework.security.oauth2.server.authorization.authentication.OAuth2RefreshTokenAuthenticationProvider;
import org.springframework.security.oauth2.server.authorization.authentication.OAuth2TokenExchangeAuthenticationProvider;
import org.springframework.security.oauth2.server.authorization.authentication.PublicClientAuthenticationProvider;
import org.springframework.security.oauth2.server.authorization.authentication.X509ClientCertificateAuthenticationProvider;
import org.springframework.security.oauth2.server.authorization.client.JdbcRegisteredClientRepository;
import org.springframework.security.oauth2.server.authorization.client.JdbcRegisteredClientRepository.RegisteredClientParametersMapper;
import org.springframework.security.oauth2.server.authorization.client.RegisteredClient;
import org.springframework.security.oauth2.server.authorization.client.RegisteredClientRepository;
import org.springframework.security.oauth2.server.authorization.client.TestRegisteredClients;
import org.springframework.security.oauth2.server.authorization.config.annotation.web.configuration.OAuth2AuthorizationServerConfiguration;
import org.springframework.security.oauth2.server.authorization.jackson2.TestingAuthenticationTokenMixin;
import org.springframework.security.oauth2.server.authorization.settings.AuthorizationServerSettings;
import org.springframework.security.oauth2.server.authorization.settings.ClientSettings;
import org.springframework.security.oauth2.server.authorization.test.SpringTestContext;
import org.springframework.security.oauth2.server.authorization.test.SpringTestContextExtension;
import org.springframework.security.oauth2.server.authorization.token.JwtEncodingContext;
import org.springframework.security.oauth2.server.authorization.token.OAuth2TokenCustomizer;
import org.springframework.security.oauth2.server.authorization.util.TestX509Certificates;
import org.springframework.security.oauth2.server.authorization.web.authentication.ClientSecretBasicAuthenticationConverter;
import org.springframework.security.oauth2.server.authorization.web.authentication.ClientSecretPostAuthenticationConverter;
import org.springframework.security.oauth2.server.authorization.web.authentication.JwtClientAssertionAuthenticationConverter;
import org.springframework.security.oauth2.server.authorization.web.authentication.OAuth2AuthorizationCodeAuthenticationConverter;
import org.springframework.security.oauth2.server.authorization.web.authentication.OAuth2ClientCredentialsAuthenticationConverter;
import org.springframework.security.oauth2.server.authorization.web.authentication.OAuth2DeviceCodeAuthenticationConverter;
import org.springframework.security.oauth2.server.authorization.web.authentication.OAuth2RefreshTokenAuthenticationConverter;
import org.springframework.security.oauth2.server.authorization.web.authentication.OAuth2TokenExchangeAuthenticationConverter;
import org.springframework.security.oauth2.server.authorization.web.authentication.PublicClientAuthenticationConverter;
import org.springframework.security.oauth2.server.authorization.web.authentication.X509ClientCertificateAuthenticationConverter;
import org.springframework.security.web.SecurityFilterChain;
import org.springframework.security.web.authentication.AuthenticationConverter;
import org.springframework.security.web.authentication.AuthenticationFailureHandler;
import org.springframework.security.web.authentication.AuthenticationSuccessHandler;
import org.springframework.security.web.util.matcher.RequestMatcher;
import org.springframework.test.web.servlet.MockMvc;
import org.springframework.test.web.servlet.request.MockMvcRequestBuilders;

import static org.assertj.core.api.Assertions.assertThat;
import static org.mockito.ArgumentMatchers.any;
import static org.mockito.ArgumentMatchers.eq;
import static org.mockito.Mockito.mock;
import static org.mockito.Mockito.reset;
import static org.mockito.Mockito.spy;
import static org.mockito.Mockito.verify;
import static org.mockito.Mockito.when;
import static org.springframework.security.test.web.servlet.request.SecurityMockMvcRequestPostProcessors.x509;
import static org.springframework.test.web.servlet.request.MockMvcRequestBuilders.post;
import static org.springframework.test.web.servlet.result.MockMvcResultMatchers.jsonPath;
import static org.springframework.test.web.servlet.result.MockMvcResultMatchers.status;

/**
 * Integration tests for the OAuth 2.0 Client Credentials Grant.
 *
 * @author Alexey Nesterov
 * @author Joe Grandja
 */
@ExtendWith(SpringTestContextExtension.class)
public class OAuth2ClientCredentialsGrantTests {

	private static final String DEFAULT_TOKEN_ENDPOINT_URI = "/oauth2/token";

	private static EmbeddedDatabase db;

	private static JWKSource<SecurityContext> jwkSource;

	private static OAuth2TokenCustomizer<JwtEncodingContext> jwtCustomizer;

	private static AuthenticationConverter authenticationConverter;

	private static Consumer<List<AuthenticationConverter>> authenticationConvertersConsumer;

	private static AuthenticationProvider authenticationProvider;

	private static Consumer<List<AuthenticationProvider>> authenticationProvidersConsumer;

	private static AuthenticationSuccessHandler authenticationSuccessHandler;

	private static AuthenticationFailureHandler authenticationFailureHandler;

	public final SpringTestContext spring = new SpringTestContext();

	@Autowired
	private MockMvc mvc;

	@Autowired
	private JdbcOperations jdbcOperations;

	@Autowired
	private RegisteredClientRepository registeredClientRepository;

	@BeforeAll
	public static void init() {
		JWKSet jwkSet = new JWKSet(TestJwks.DEFAULT_RSA_JWK);
		jwkSource = (jwkSelector, securityContext) -> jwkSelector.select(jwkSet);
		jwtCustomizer = mock(OAuth2TokenCustomizer.class);
		authenticationConverter = mock(AuthenticationConverter.class);
		authenticationConvertersConsumer = mock(Consumer.class);
		authenticationProvider = mock(AuthenticationProvider.class);
		authenticationProvidersConsumer = mock(Consumer.class);
		authenticationSuccessHandler = mock(AuthenticationSuccessHandler.class);
		authenticationFailureHandler = mock(AuthenticationFailureHandler.class);
		db = new EmbeddedDatabaseBuilder().generateUniqueName(true)
			.setType(EmbeddedDatabaseType.HSQL)
			.setScriptEncoding("UTF-8")
			.addScript("org/springframework/security/oauth2/server/authorization/oauth2-authorization-schema.sql")
			.addScript(
					"org/springframework/security/oauth2/server/authorization/client/oauth2-registered-client-schema.sql")
			.build();
	}

	@SuppressWarnings("unchecked")
	@BeforeEach
	public void setup() {
		reset(jwtCustomizer);
		reset(authenticationConverter);
		reset(authenticationConvertersConsumer);
		reset(authenticationProvider);
		reset(authenticationProvidersConsumer);
		reset(authenticationSuccessHandler);
		reset(authenticationFailureHandler);
	}

	@AfterEach
	public void tearDown() {
		jdbcOperations.update("truncate table oauth2_authorization");
		jdbcOperations.update("truncate table oauth2_registered_client");
	}

	@AfterAll
	public static void destroy() {
		db.shutdown();
	}

	@Test
	public void requestWhenTokenRequestNotAuthenticatedThenUnauthorized() throws Exception {
		this.spring.register(AuthorizationServerConfiguration.class).autowire();

		this.mvc
			.perform(MockMvcRequestBuilders.post(DEFAULT_TOKEN_ENDPOINT_URI)
				.param(OAuth2ParameterNames.GRANT_TYPE, AuthorizationGrantType.CLIENT_CREDENTIALS.getValue()))
			.andExpect(status().isUnauthorized());
	}

	@Test
	public void requestWhenTokenRequestValidThenTokenResponse() throws Exception {
		this.spring.register(AuthorizationServerConfiguration.class).autowire();

		RegisteredClient registeredClient = TestRegisteredClients.registeredClient2().build();
		this.registeredClientRepository.save(registeredClient);

		this.mvc
			.perform(post(DEFAULT_TOKEN_ENDPOINT_URI)
				.param(OAuth2ParameterNames.GRANT_TYPE, AuthorizationGrantType.CLIENT_CREDENTIALS.getValue())
				.param(OAuth2ParameterNames.SCOPE, "scope1 scope2")
				.header(HttpHeaders.AUTHORIZATION,
						"Basic " + encodeBasicAuth(registeredClient.getClientId(), registeredClient.getClientSecret())))
			.andExpect(status().isOk())
			.andExpect(jsonPath("$.access_token").isNotEmpty())
			.andExpect(jsonPath("$.scope").value("scope1 scope2"));

		verify(jwtCustomizer).customize(any());
	}

	@Test
	public void requestWhenTokenRequestPostsClientCredentialsThenTokenResponse() throws Exception {
		this.spring.register(AuthorizationServerConfiguration.class).autowire();

		RegisteredClient registeredClient = TestRegisteredClients.registeredClient2().build();
		this.registeredClientRepository.save(registeredClient);

		this.mvc
			.perform(post(DEFAULT_TOKEN_ENDPOINT_URI)
				.param(OAuth2ParameterNames.GRANT_TYPE, AuthorizationGrantType.CLIENT_CREDENTIALS.getValue())
				.param(OAuth2ParameterNames.SCOPE, "scope1 scope2")
				.param(OAuth2ParameterNames.CLIENT_ID, registeredClient.getClientId())
				.param(OAuth2ParameterNames.CLIENT_SECRET, registeredClient.getClientSecret()))
			.andExpect(status().isOk())
			.andExpect(jsonPath("$.access_token").isNotEmpty())
			.andExpect(jsonPath("$.scope").value("scope1 scope2"));

		verify(jwtCustomizer).customize(any());
	}

	@Test
	public void requestWhenTokenRequestPostsClientCredentialsAndRequiresUpgradingThenClientSecretUpgraded()
			throws Exception {
		this.spring.register(AuthorizationServerConfigurationCustomPasswordEncoder.class).autowire();

		String clientSecret = "secret-2";
		RegisteredClient registeredClient = TestRegisteredClients.registeredClient2()
			.clientSecret("{noop}" + clientSecret)
			.build();
		this.registeredClientRepository.save(registeredClient);

		this.mvc
			.perform(post(DEFAULT_TOKEN_ENDPOINT_URI)
				.param(OAuth2ParameterNames.GRANT_TYPE, AuthorizationGrantType.CLIENT_CREDENTIALS.getValue())
				.param(OAuth2ParameterNames.SCOPE, "scope1 scope2")
				.param(OAuth2ParameterNames.CLIENT_ID, registeredClient.getClientId())
				.param(OAuth2ParameterNames.CLIENT_SECRET, clientSecret))
			.andExpect(status().isOk())
			.andExpect(jsonPath("$.access_token").isNotEmpty())
			.andExpect(jsonPath("$.scope").value("scope1 scope2"));

		verify(jwtCustomizer).customize(any());
		RegisteredClient updatedRegisteredClient = this.registeredClientRepository
			.findByClientId(registeredClient.getClientId());
		assertThat(updatedRegisteredClient.getClientSecret()).startsWith("{bcrypt}");
	}

	@Test
	public void requestWhenTokenRequestWithPKIX509ClientCertificateThenTokenResponse() throws Exception {
		this.spring.register(AuthorizationServerConfiguration.class).autowire();

		// @formatter:off
		RegisteredClient registeredClient = TestRegisteredClients.registeredClient2()
				.clientAuthenticationMethod(ClientAuthenticationMethod.TLS_CLIENT_AUTH)
				.clientSettings(
						ClientSettings.builder()
								.x509CertificateSubjectDN(TestX509Certificates.DEMO_CLIENT_PKI_CERTIFICATE[0].getSubjectX500Principal().getName())
								.build()
				)
				.build();
		// @formatter:on
		this.registeredClientRepository.save(registeredClient);

		this.mvc.perform(post(DEFAULT_TOKEN_ENDPOINT_URI)
						.with(x509(TestX509Certificates.DEMO_CLIENT_PKI_CERTIFICATE))
						.param(OAuth2ParameterNames.CLIENT_ID, registeredClient.getClientId())
						.param(OAuth2ParameterNames.GRANT_TYPE, AuthorizationGrantType.CLIENT_CREDENTIALS.getValue())
						.param(OAuth2ParameterNames.SCOPE, "scope1 scope2"))
				.andExpect(status().isOk())
				.andExpect(jsonPath("$.access_token").isNotEmpty())
				.andExpect(jsonPath("$.scope").value("scope1 scope2"));

		verify(jwtCustomizer).customize(any());
	}

	@Test
	public void requestWhenTokenEndpointCustomizedThenUsed() throws Exception {
		this.spring.register(AuthorizationServerConfigurationCustomTokenEndpoint.class).autowire();

		RegisteredClient registeredClient = TestRegisteredClients.registeredClient2().build();
		this.registeredClientRepository.save(registeredClient);

		OAuth2ClientAuthenticationToken clientPrincipal = new OAuth2ClientAuthenticationToken(registeredClient,
				ClientAuthenticationMethod.CLIENT_SECRET_BASIC, registeredClient.getClientSecret());
		OAuth2ClientCredentialsAuthenticationToken clientCredentialsAuthentication = new OAuth2ClientCredentialsAuthenticationToken(
				clientPrincipal, null, null);
		when(authenticationConverter.convert(any())).thenReturn(clientCredentialsAuthentication);

		OAuth2AccessToken accessToken = new OAuth2AccessToken(OAuth2AccessToken.TokenType.BEARER, "token",
				Instant.now(), Instant.now().plus(Duration.ofHours(1)));
		OAuth2AccessTokenAuthenticationToken accessTokenAuthentication = new OAuth2AccessTokenAuthenticationToken(
				registeredClient, clientPrincipal, accessToken);
		when(authenticationProvider.supports(eq(OAuth2ClientCredentialsAuthenticationToken.class))).thenReturn(true);
		when(authenticationProvider.authenticate(any())).thenReturn(accessTokenAuthentication);

		this.mvc
			.perform(post(DEFAULT_TOKEN_ENDPOINT_URI)
				.param(OAuth2ParameterNames.GRANT_TYPE, AuthorizationGrantType.CLIENT_CREDENTIALS.getValue())
				.header(HttpHeaders.AUTHORIZATION,
						"Basic " + encodeBasicAuth(registeredClient.getClientId(), registeredClient.getClientSecret())))
			.andExpect(status().isOk());

		verify(authenticationConverter).convert(any());

		@SuppressWarnings("unchecked")
		ArgumentCaptor<List<AuthenticationConverter>> authenticationConvertersCaptor = ArgumentCaptor
			.forClass(List.class);
		verify(authenticationConvertersConsumer).accept(authenticationConvertersCaptor.capture());
		List<AuthenticationConverter> authenticationConverters = authenticationConvertersCaptor.getValue();
<<<<<<< HEAD
		assertThat(authenticationConverters).allMatch((converter) ->
				converter == authenticationConverter ||
						converter instanceof OAuth2AuthorizationCodeAuthenticationConverter ||
						converter instanceof OAuth2RefreshTokenAuthenticationConverter ||
						converter instanceof OAuth2ClientCredentialsAuthenticationConverter ||
						converter instanceof OAuth2DeviceCodeAuthenticationConverter ||
						converter instanceof OAuth2TokenExchangeAuthenticationConverter);
=======
		assertThat(authenticationConverters).allMatch((converter) -> converter == authenticationConverter
				|| converter instanceof OAuth2AuthorizationCodeAuthenticationConverter
				|| converter instanceof OAuth2RefreshTokenAuthenticationConverter
				|| converter instanceof OAuth2ClientCredentialsAuthenticationConverter
				|| converter instanceof OAuth2DeviceCodeAuthenticationConverter);
>>>>>>> 9be1438c

		verify(authenticationProvider).authenticate(eq(clientCredentialsAuthentication));

		@SuppressWarnings("unchecked")
		ArgumentCaptor<List<AuthenticationProvider>> authenticationProvidersCaptor = ArgumentCaptor
			.forClass(List.class);
		verify(authenticationProvidersConsumer).accept(authenticationProvidersCaptor.capture());
		List<AuthenticationProvider> authenticationProviders = authenticationProvidersCaptor.getValue();
<<<<<<< HEAD
		assertThat(authenticationProviders).allMatch((provider) ->
				provider == authenticationProvider ||
						provider instanceof OAuth2AuthorizationCodeAuthenticationProvider ||
						provider instanceof OAuth2RefreshTokenAuthenticationProvider ||
						provider instanceof OAuth2ClientCredentialsAuthenticationProvider ||
						provider instanceof OAuth2DeviceCodeAuthenticationProvider ||
						provider instanceof OAuth2TokenExchangeAuthenticationProvider);
=======
		assertThat(authenticationProviders).allMatch((provider) -> provider == authenticationProvider
				|| provider instanceof OAuth2AuthorizationCodeAuthenticationProvider
				|| provider instanceof OAuth2RefreshTokenAuthenticationProvider
				|| provider instanceof OAuth2ClientCredentialsAuthenticationProvider
				|| provider instanceof OAuth2DeviceCodeAuthenticationProvider);
>>>>>>> 9be1438c

		verify(authenticationSuccessHandler).onAuthenticationSuccess(any(), any(), eq(accessTokenAuthentication));
	}

	@Test
	public void requestWhenClientAuthenticationCustomizedThenUsed() throws Exception {
		this.spring.register(AuthorizationServerConfigurationCustomClientAuthentication.class).autowire();

		RegisteredClient registeredClient = TestRegisteredClients.registeredClient2().build();
		this.registeredClientRepository.save(registeredClient);

		OAuth2ClientAuthenticationToken clientPrincipal = new OAuth2ClientAuthenticationToken(registeredClient,
				new ClientAuthenticationMethod("custom"), null);
		when(authenticationConverter.convert(any())).thenReturn(clientPrincipal);
		when(authenticationProvider.supports(eq(OAuth2ClientAuthenticationToken.class))).thenReturn(true);
		when(authenticationProvider.authenticate(any())).thenReturn(clientPrincipal);

		this.mvc
			.perform(post(DEFAULT_TOKEN_ENDPOINT_URI).param(OAuth2ParameterNames.GRANT_TYPE,
					AuthorizationGrantType.CLIENT_CREDENTIALS.getValue()))
			.andExpect(status().isOk());

		verify(authenticationConverter).convert(any());

		@SuppressWarnings("unchecked")
		ArgumentCaptor<List<AuthenticationConverter>> authenticationConvertersCaptor = ArgumentCaptor
			.forClass(List.class);
		verify(authenticationConvertersConsumer).accept(authenticationConvertersCaptor.capture());
		List<AuthenticationConverter> authenticationConverters = authenticationConvertersCaptor.getValue();
<<<<<<< HEAD
		assertThat(authenticationConverters).allMatch((converter) ->
				converter == authenticationConverter ||
						converter instanceof JwtClientAssertionAuthenticationConverter ||
						converter instanceof X509ClientCertificateAuthenticationConverter ||
						converter instanceof ClientSecretBasicAuthenticationConverter ||
						converter instanceof ClientSecretPostAuthenticationConverter ||
						converter instanceof PublicClientAuthenticationConverter);
=======
		assertThat(authenticationConverters).allMatch((converter) -> converter == authenticationConverter
				|| converter instanceof JwtClientAssertionAuthenticationConverter
				|| converter instanceof ClientSecretBasicAuthenticationConverter
				|| converter instanceof ClientSecretPostAuthenticationConverter
				|| converter instanceof PublicClientAuthenticationConverter);
>>>>>>> 9be1438c

		verify(authenticationProvider).authenticate(eq(clientPrincipal));

		@SuppressWarnings("unchecked")
		ArgumentCaptor<List<AuthenticationProvider>> authenticationProvidersCaptor = ArgumentCaptor
			.forClass(List.class);
		verify(authenticationProvidersConsumer).accept(authenticationProvidersCaptor.capture());
		List<AuthenticationProvider> authenticationProviders = authenticationProvidersCaptor.getValue();
<<<<<<< HEAD
		assertThat(authenticationProviders).allMatch((provider) ->
				provider == authenticationProvider ||
						provider instanceof JwtClientAssertionAuthenticationProvider ||
						provider instanceof X509ClientCertificateAuthenticationProvider ||
						provider instanceof ClientSecretAuthenticationProvider ||
						provider instanceof PublicClientAuthenticationProvider);
=======
		assertThat(authenticationProviders).allMatch((provider) -> provider == authenticationProvider
				|| provider instanceof JwtClientAssertionAuthenticationProvider
				|| provider instanceof ClientSecretAuthenticationProvider
				|| provider instanceof PublicClientAuthenticationProvider);
>>>>>>> 9be1438c

		verify(authenticationSuccessHandler).onAuthenticationSuccess(any(), any(), eq(clientPrincipal));
	}

	@Test
	public void requestWhenTokenRequestIncludesIssuerPathThenIssuerResolvedWithPath() throws Exception {
		this.spring.register(AuthorizationServerConfigurationWithMultipleIssuersAllowed.class).autowire();

		RegisteredClient registeredClient = TestRegisteredClients.registeredClient2().build();
		this.registeredClientRepository.save(registeredClient);

		String issuer = "https://example.com:8443/issuer1";

		this.mvc.perform(post(issuer.concat(DEFAULT_TOKEN_ENDPOINT_URI))
						.param(OAuth2ParameterNames.GRANT_TYPE, AuthorizationGrantType.CLIENT_CREDENTIALS.getValue())
						.param(OAuth2ParameterNames.SCOPE, "scope1 scope2")
						.header(HttpHeaders.AUTHORIZATION, "Basic " + encodeBasicAuth(
								registeredClient.getClientId(), registeredClient.getClientSecret())))
				.andExpect(status().isOk())
				.andExpect(jsonPath("$.access_token").isNotEmpty())
				.andExpect(jsonPath("$.scope").value("scope1 scope2"));

		ArgumentCaptor<JwtEncodingContext> jwtEncodingContextCaptor = ArgumentCaptor.forClass(JwtEncodingContext.class);
		verify(jwtCustomizer).customize(jwtEncodingContextCaptor.capture());
		JwtEncodingContext jwtEncodingContext = jwtEncodingContextCaptor.getValue();
		assertThat(jwtEncodingContext.getAuthorizationServerContext().getIssuer()).isEqualTo(issuer);
	}

	private static String encodeBasicAuth(String clientId, String secret) throws Exception {
		clientId = URLEncoder.encode(clientId, StandardCharsets.UTF_8.name());
		secret = URLEncoder.encode(secret, StandardCharsets.UTF_8.name());
		String credentialsString = clientId + ":" + secret;
		byte[] encodedBytes = Base64.getEncoder().encode(credentialsString.getBytes(StandardCharsets.UTF_8));
		return new String(encodedBytes, StandardCharsets.UTF_8);
	}

	@EnableWebSecurity
	@Import(OAuth2AuthorizationServerConfiguration.class)
	static class AuthorizationServerConfiguration {

		@Bean
		OAuth2AuthorizationService authorizationService(JdbcOperations jdbcOperations,
				RegisteredClientRepository registeredClientRepository) {
			JdbcOAuth2AuthorizationService authorizationService = new JdbcOAuth2AuthorizationService(jdbcOperations,
					registeredClientRepository);
			authorizationService.setAuthorizationRowMapper(new RowMapper(registeredClientRepository));
			authorizationService.setAuthorizationParametersMapper(new ParametersMapper());
			return authorizationService;
		}

		@Bean
		RegisteredClientRepository registeredClientRepository(JdbcOperations jdbcOperations) {
			JdbcRegisteredClientRepository jdbcRegisteredClientRepository = new JdbcRegisteredClientRepository(
					jdbcOperations);
			RegisteredClientParametersMapper registeredClientParametersMapper = new RegisteredClientParametersMapper();
			jdbcRegisteredClientRepository.setRegisteredClientParametersMapper(registeredClientParametersMapper);
			return jdbcRegisteredClientRepository;
		}

		@Bean
		JdbcOperations jdbcOperations() {
			return new JdbcTemplate(db);
		}

		@Bean
		JWKSource<SecurityContext> jwkSource() {
			return jwkSource;
		}

		@Bean
		OAuth2TokenCustomizer<JwtEncodingContext> jwtCustomizer() {
			return jwtCustomizer;
		}

		@Bean
		PasswordEncoder passwordEncoder() {
			return NoOpPasswordEncoder.getInstance();
		}

		static class RowMapper extends JdbcOAuth2AuthorizationService.OAuth2AuthorizationRowMapper {

			RowMapper(RegisteredClientRepository registeredClientRepository) {
				super(registeredClientRepository);
				getObjectMapper().addMixIn(TestingAuthenticationToken.class, TestingAuthenticationTokenMixin.class);
			}

		}

		static class ParametersMapper extends JdbcOAuth2AuthorizationService.OAuth2AuthorizationParametersMapper {

			ParametersMapper() {
				super();
				getObjectMapper().addMixIn(TestingAuthenticationToken.class, TestingAuthenticationTokenMixin.class);
			}

		}

	}

	@EnableWebSecurity
	@Configuration(proxyBeanMethods = false)
	static class AuthorizationServerConfigurationCustomTokenEndpoint extends AuthorizationServerConfiguration {

		// @formatter:off
		@Bean
		public SecurityFilterChain authorizationServerSecurityFilterChain(HttpSecurity http) throws Exception {
			OAuth2AuthorizationServerConfigurer authorizationServerConfigurer =
					new OAuth2AuthorizationServerConfigurer();
			authorizationServerConfigurer
					.tokenEndpoint(tokenEndpoint ->
							tokenEndpoint
									.accessTokenRequestConverter(authenticationConverter)
									.accessTokenRequestConverters(authenticationConvertersConsumer)
									.authenticationProvider(authenticationProvider)
									.authenticationProviders(authenticationProvidersConsumer)
									.accessTokenResponseHandler(authenticationSuccessHandler)
									.errorResponseHandler(authenticationFailureHandler));
			RequestMatcher endpointsMatcher = authorizationServerConfigurer.getEndpointsMatcher();

			http
					.securityMatcher(endpointsMatcher)
					.authorizeHttpRequests(authorize ->
							authorize.anyRequest().authenticated()
					)
					.csrf(csrf -> csrf.ignoringRequestMatchers(endpointsMatcher))
					.apply(authorizationServerConfigurer);
			return http.build();
		}
		// @formatter:on

	}

	@EnableWebSecurity
	@Configuration(proxyBeanMethods = false)
	static class AuthorizationServerConfigurationCustomPasswordEncoder extends AuthorizationServerConfiguration {

		@Override
		PasswordEncoder passwordEncoder() {
			return PasswordEncoderFactories.createDelegatingPasswordEncoder();
		}

	}

	@EnableWebSecurity
	@Configuration(proxyBeanMethods = false)
	static class AuthorizationServerConfigurationCustomClientAuthentication extends AuthorizationServerConfiguration {

		// @formatter:off
		@Bean
		public SecurityFilterChain authorizationServerSecurityFilterChain(HttpSecurity http) throws Exception {
			authenticationSuccessHandler = spy(authenticationSuccessHandler());

			OAuth2AuthorizationServerConfigurer authorizationServerConfigurer =
					new OAuth2AuthorizationServerConfigurer();
			authorizationServerConfigurer
					.clientAuthentication(clientAuthentication ->
							clientAuthentication
									.authenticationConverter(authenticationConverter)
									.authenticationConverters(authenticationConvertersConsumer)
									.authenticationProvider(authenticationProvider)
									.authenticationProviders(authenticationProvidersConsumer)
									.authenticationSuccessHandler(authenticationSuccessHandler)
									.errorResponseHandler(authenticationFailureHandler));
			RequestMatcher endpointsMatcher = authorizationServerConfigurer.getEndpointsMatcher();

			http
					.securityMatcher(endpointsMatcher)
					.authorizeHttpRequests(authorize ->
							authorize.anyRequest().authenticated()
					)
					.csrf(csrf -> csrf.ignoringRequestMatchers(endpointsMatcher))
					.apply(authorizationServerConfigurer);
			return http.build();
		}
		// @formatter:on

		private AuthenticationSuccessHandler authenticationSuccessHandler() {
			return new AuthenticationSuccessHandler() {
				@Override
				public void onAuthenticationSuccess(HttpServletRequest request, HttpServletResponse response,
						Authentication authentication) throws IOException, ServletException {
					org.springframework.security.core.context.SecurityContext securityContext = SecurityContextHolder
						.createEmptyContext();
					securityContext.setAuthentication(authentication);
					SecurityContextHolder.setContext(securityContext);
				}
			};
		}

	}

	@EnableWebSecurity
	@Import(OAuth2AuthorizationServerConfiguration.class)
	static class AuthorizationServerConfigurationWithMultipleIssuersAllowed extends AuthorizationServerConfiguration {

		@Bean
		AuthorizationServerSettings authorizationServerSettings() {
			return AuthorizationServerSettings.builder().multipleIssuersAllowed(true).build();
		}

	}

}<|MERGE_RESOLUTION|>--- conflicted
+++ resolved
@@ -344,7 +344,6 @@
 			.forClass(List.class);
 		verify(authenticationConvertersConsumer).accept(authenticationConvertersCaptor.capture());
 		List<AuthenticationConverter> authenticationConverters = authenticationConvertersCaptor.getValue();
-<<<<<<< HEAD
 		assertThat(authenticationConverters).allMatch((converter) ->
 				converter == authenticationConverter ||
 						converter instanceof OAuth2AuthorizationCodeAuthenticationConverter ||
@@ -352,13 +351,6 @@
 						converter instanceof OAuth2ClientCredentialsAuthenticationConverter ||
 						converter instanceof OAuth2DeviceCodeAuthenticationConverter ||
 						converter instanceof OAuth2TokenExchangeAuthenticationConverter);
-=======
-		assertThat(authenticationConverters).allMatch((converter) -> converter == authenticationConverter
-				|| converter instanceof OAuth2AuthorizationCodeAuthenticationConverter
-				|| converter instanceof OAuth2RefreshTokenAuthenticationConverter
-				|| converter instanceof OAuth2ClientCredentialsAuthenticationConverter
-				|| converter instanceof OAuth2DeviceCodeAuthenticationConverter);
->>>>>>> 9be1438c
 
 		verify(authenticationProvider).authenticate(eq(clientCredentialsAuthentication));
 
@@ -367,7 +359,6 @@
 			.forClass(List.class);
 		verify(authenticationProvidersConsumer).accept(authenticationProvidersCaptor.capture());
 		List<AuthenticationProvider> authenticationProviders = authenticationProvidersCaptor.getValue();
-<<<<<<< HEAD
 		assertThat(authenticationProviders).allMatch((provider) ->
 				provider == authenticationProvider ||
 						provider instanceof OAuth2AuthorizationCodeAuthenticationProvider ||
@@ -375,13 +366,6 @@
 						provider instanceof OAuth2ClientCredentialsAuthenticationProvider ||
 						provider instanceof OAuth2DeviceCodeAuthenticationProvider ||
 						provider instanceof OAuth2TokenExchangeAuthenticationProvider);
-=======
-		assertThat(authenticationProviders).allMatch((provider) -> provider == authenticationProvider
-				|| provider instanceof OAuth2AuthorizationCodeAuthenticationProvider
-				|| provider instanceof OAuth2RefreshTokenAuthenticationProvider
-				|| provider instanceof OAuth2ClientCredentialsAuthenticationProvider
-				|| provider instanceof OAuth2DeviceCodeAuthenticationProvider);
->>>>>>> 9be1438c
 
 		verify(authenticationSuccessHandler).onAuthenticationSuccess(any(), any(), eq(accessTokenAuthentication));
 	}
@@ -411,7 +395,6 @@
 			.forClass(List.class);
 		verify(authenticationConvertersConsumer).accept(authenticationConvertersCaptor.capture());
 		List<AuthenticationConverter> authenticationConverters = authenticationConvertersCaptor.getValue();
-<<<<<<< HEAD
 		assertThat(authenticationConverters).allMatch((converter) ->
 				converter == authenticationConverter ||
 						converter instanceof JwtClientAssertionAuthenticationConverter ||
@@ -419,13 +402,6 @@
 						converter instanceof ClientSecretBasicAuthenticationConverter ||
 						converter instanceof ClientSecretPostAuthenticationConverter ||
 						converter instanceof PublicClientAuthenticationConverter);
-=======
-		assertThat(authenticationConverters).allMatch((converter) -> converter == authenticationConverter
-				|| converter instanceof JwtClientAssertionAuthenticationConverter
-				|| converter instanceof ClientSecretBasicAuthenticationConverter
-				|| converter instanceof ClientSecretPostAuthenticationConverter
-				|| converter instanceof PublicClientAuthenticationConverter);
->>>>>>> 9be1438c
 
 		verify(authenticationProvider).authenticate(eq(clientPrincipal));
 
@@ -434,19 +410,12 @@
 			.forClass(List.class);
 		verify(authenticationProvidersConsumer).accept(authenticationProvidersCaptor.capture());
 		List<AuthenticationProvider> authenticationProviders = authenticationProvidersCaptor.getValue();
-<<<<<<< HEAD
 		assertThat(authenticationProviders).allMatch((provider) ->
 				provider == authenticationProvider ||
 						provider instanceof JwtClientAssertionAuthenticationProvider ||
 						provider instanceof X509ClientCertificateAuthenticationProvider ||
 						provider instanceof ClientSecretAuthenticationProvider ||
 						provider instanceof PublicClientAuthenticationProvider);
-=======
-		assertThat(authenticationProviders).allMatch((provider) -> provider == authenticationProvider
-				|| provider instanceof JwtClientAssertionAuthenticationProvider
-				|| provider instanceof ClientSecretAuthenticationProvider
-				|| provider instanceof PublicClientAuthenticationProvider);
->>>>>>> 9be1438c
 
 		verify(authenticationSuccessHandler).onAuthenticationSuccess(any(), any(), eq(clientPrincipal));
 	}
