pluginManagement {
	repositories {
		gradlePluginPortal()
		maven { url 'https://repo.spring.io/release' }
		maven { url 'https://repo.spring.io/milestone' }
	}
}

plugins {
<<<<<<< HEAD
	id "com.gradle.enterprise" version "3.11.1"
	id "io.spring.ge.conventions" version "0.0.11"
=======
	id "com.gradle.enterprise" version "3.10.2"
	id "io.spring.ge.conventions" version "0.0.13"
>>>>>>> 55677ec3
}

dependencyResolutionManagement {
	repositories {
		mavenCentral()
	}
}

rootProject.name = "spring-authorization-server"

def buildFiles = fileTree(rootDir) {
	def excludes = gradle.startParameter.projectProperties.get("excludeProjects")?.split(",")
	include "**/*.gradle", "**/*.gradle.kts"
	exclude "build", "**/gradle", "settings.gradle", "buildSrc", "/build.gradle", ".*", "out"
	if (excludes) {
		exclude excludes
	}
}

buildFiles.forEach { buildFile ->
	def isDefaultName = buildFile.name == "build.gradle" || buildFile.name == "build.gradle.kts"
	def isKotlin = buildFile.name.endsWith ".kts"
	if (isDefaultName) {
		def buildFilePath = buildFile.parentFile.absolutePath
		def projectPath = buildFilePath.replace((String) rootDir.absolutePath, "").replace(File.separator, ":")
		include projectPath
	} else {
		def projectName
		if (isKotlin) {
			projectName = buildFile.name.replace(".gradle.kts", "")
		} else {
			projectName = buildFile.name.replace(".gradle", "")
		}


		def projectPath = ":$projectName"
		include projectPath

		def project = findProject(projectPath)
		project.name = projectName
		project.projectDir = buildFile.parentFile
		project.buildFileName = buildFile.name
	}
}<|MERGE_RESOLUTION|>--- conflicted
+++ resolved
@@ -7,13 +7,8 @@
 }
 
 plugins {
-<<<<<<< HEAD
 	id "com.gradle.enterprise" version "3.11.1"
-	id "io.spring.ge.conventions" version "0.0.11"
-=======
-	id "com.gradle.enterprise" version "3.10.2"
 	id "io.spring.ge.conventions" version "0.0.13"
->>>>>>> 55677ec3
 }
 
 dependencyResolutionManagement {
